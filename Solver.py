import numpy as np
from IsentropicVortex import IsentropicVortex
from solver_utils import solver_utils
class Solver:
    def __init__(self, mesh, use_cupy=False):
        self.use_cupy=use_cupy
        try:
          self.xp = __import__('cupy' if use_cupy else 'numpy')
        except:
          self.use_cupy=False
          self.xp = np
        self.su=solver_utils(use_cupy=self.use_cupy)
        #self.xp=np
        self.mesh=mesh

        # info of the mesh
        mesh.info()
        self.nelem=mesh.n_owned
        self.nnodes=mesh.coords.shape[0]

        # this ghost map contains both edge and vertex neighbors
        self.ghostMap=mesh.add_halo_cells()
        mesh.remove_duplicate_nodes_tol()

        # get the coordinates and element connectivity
        self.coords = self.xp.asarray(mesh.coords)
        self.elems  = self.xp.asarray(mesh.elems)

        # optionally plot the mesh
        print("\n..after adding ghosts and removing duplicates \n")
        mesh.info()
        #mesh.plot2d()        

        # element 2 element connectivity
        self.elem2elem = mesh.build_elem2elem()
        self.elem2elem = self.xp.asarray(self.elem2elem)

        # centroids
        self.centroids,self.areas = mesh.compute_centroids_and_areas()
        self.centroids = self.xp.asarray(self.centroids)
        self.areas=self.areas.reshape((self.areas.shape[0],1))
        self.areas     = self.xp.asarray(self.areas)

        # number of halo cells and nodes
        self.nhalo=mesh.elems.shape[0]-self.nelem
        self.nnodes_halo = mesh.coords.shape[0]-self.nnodes

        # node2element graph with a nodemask to say which ones exist
        self.node2elem,self.nodemask = mesh.build_node2elem_dense_vec()
        self.node2elem=self.xp.asarray(self.node2elem)
        self.nodemask=self.xp.asarray(self.nodemask)
        
        # these are interior and boundary edges, but no halo edges
        self.edges,self.edge2elem,self.elem2edge = mesh.build_edge_to_elem()
        self.edges=self.xp.asarray(self.edges)
        self.edge2elem=self.xp.asarray(self.edge2elem)

        # boundary edges
        self.boundary_edges = []
        for eidx, (left, right) in enumerate(self.edge2elem):
            if left < self.nelem and right >= self.nelem :   # boundary edge
                self.boundary_edges.append((eidx, left))
                                
    def initData(self):
        #
        self.props={'gamma' : 1.4,
                    'uinf'  : 0.5,
                    'vinf'  : 0.0,
                    'rinf'  : 1.0,
                    'pinf'  : 1.0/1.4}
        self.gamma= self.props['gamma']
        self.uinf = self.props['uinf']
        self.vinf = self.props['vinf']
        self.rinf = self.props['rinf']
        self.pinf = self.props['pinf']
        self.su.setParams(self.props)
        self.time=0
        self.nq=4
        # generate an isentropic vortex
        X=self.centroids[:,:2]
        self.vortex=IsentropicVortex(use_cupy=self.use_cupy)
        self.q=self.vortex.init_Q(X,x0=10.0,y0=5,uinf=0.5,vinf=0)
        # residual storage
        self.R=self.xp.zeros_like(self.q)
        
    def output(self):
        self.su.plot_field_with_cut(self.coords[:,:2],self.elems,self.q, y0=5.0,
                                    time=self.time)
        # tecplot_file='test.dat')


    def test_gradients(self):
        """
        Verification of LSQ gradient reconstruction using a linear field.
        """        
        # -----------------------------
        # 1. Create a linear field
        # -----------------------------
        cx, cy = self.centroids[:, 0], self.centroids[:, 1]
        # Linear field: f(x,y) = ax + by + c
        a, b, c = 2.0, -1.0, 0.5
        q = a * cx + b * cy + c
        q = self.xp.vstack((q,self.xp.vstack((q,q)))).T
        # -----------------------------
        # 2. Gather stencils (elem2elem)
        # -----------------------------
        max_neigh = self.elem2elem.shape[1]
        Ne=self.nelem
        ndim = self.centroids.shape[1]
        # --- neighbor indices, replacing -1 with self indices ---
        idx = self.xp.where(self.elem2elem[:Ne,:] >= 0,
                       self.elem2elem[:Ne,:], self.xp.arange(Ne)[:, None])
        # --- differences in centroids (dx = neighbor - self) ---
        dx = self.centroids[idx] - self.centroids[:Ne, None, :]   # (Ne, max_neigh, ndim)
        # --- mask: 1 if neighbor is real, 0 if padded ---
        mask = self.xp.array((self.elem2elem[:Ne,:] >= 0))
        #
        weights = self.su.lsq_wts_batched(dx, mask)
        # -----------------------------
        # 4. Compute gradients
        # -----------------------------
        dq =  q[idx,...] 
        grads = self.xp.einsum('nij,nik->nkj', weights, dq)
        # -----------------------------
        # 5. Verification
        # -----------------------------
        exact = self.xp.array([a, b])
        error = grads - exact[None, :]
        l2err = self.xp.sqrt(self.xp.mean(self.xp.sum(error**2, axis=1)))
        print(f"Expected gradient = {exact}")
        print(f"Recovered mean gradient = {grads.mean(axis=0)}")
        print(f"L2 error = {l2err:.3e}")

    def test_nodal_gradients(self):
        """
        Verification of LSQ gradient reconstruction using a linear field.
        """        
        # -----------------------------
        # 1. Create a linear field
        # -----------------------------
        cx, cy = self.centroids[:, 0], self.centroids[:, 1]
        # Linear field: f(x,y) = ax + by + c
        a, b, c = 2.0, -1.0, 0.5
        q = a * cx + b * cy + c
        # -----------------------------
        # 2. Gather stencils (elem2elem)
        # -----------------------------
        # Node coordinates
        x_nodes = self.coords[:self.nnodes,:2]  # (nnodes, dim)        

        # Element centroids (assume already computed)
        x_elem = self.centroids  # (Ne, dim)
        
        # For each node, gather the neighboring element centroids
        # Use advanced indexing
        neighbor_idx = self.node2elem[:self.nnodes,:]  # (nnodes, max_degree)
        neighbor_mask = self.nodemask[:self.nnodes,:]    # (nnodes, max_degree)

        # Replace invalid (-1) indices with 0 to allow safe indexing
        safe_idx = neighbor_idx.copy()
        safe_idx[~neighbor_mask] = 0

        # Gather relative positions: dx = x_elem[elem_j] - x_node_i
        dx = x_elem[safe_idx] - x_nodes[:, self.xp.newaxis, :]  # (nnodes, max_degree, dim)

        # Zero-out invalid entries
        dx[~neighbor_mask] = 0.0
        #
        weights = self.su.lsq_wts_batched(dx, neighbor_mask)
        # -----------------------------
        # 4. Compute gradients
        # -----------------------------
        dq =  q[safe_idx]
        grads = self.xp.einsum('nij,ni->nj', weights, dq)

        # -----------------------------
        # 5. Verification
        # -----------------------------
        exact = self.xp.array([a, b])
        error = grads - exact[None, :]
        l2err = self.xp.sqrt(self.xp.mean(self.xp.sum(error**2, axis=1)))

        print(f"Expected gradient = {exact}")
        print(f"Recovered mean gradient = {grads.mean(axis=0)}")
        print(f"L2 error = {l2err:.3e}")

    def computeGradientWeights(self):
        if hasattr(self,'weights'):
            return
        # find gradient weights
        max_neigh = self.elem2elem.shape[1]
        Ne=self.elem2elem.shape[0]
        ndim = self.centroids.shape[1]
        # --- neighbor indices, replacing -1 with self indices ---
        idx = self.xp.where(self.elem2elem[:Ne,:] >= 0,
                       self.elem2elem[:Ne,:], self.xp.arange(Ne)[:, None])
        self.idx=idx
        # --- differences in centroids (dx = neighbor - self) ---
        self.dx = self.centroids[idx] - self.centroids[:Ne, None, :] # (Ne, max_neigh, ndim)
        # --- mask: 1 if neighbor is real, 0 if padded ---
        mask = self.xp.array((self.elem2elem[:Ne,:] >= 0))
        #
        self.weights = self.su.lsq_wts_batched(self.dx, mask)
        # zero out gradients for halo cells for now
        self.weights[self.nelem:,...]=0
        
    def residual(self,q , use_grad=True):
        self.computeGradientWeights()
        dq=q[self.idx]
        # compute least-square gradients by taking the tensor product
        # with LSQ weights
        if use_grad:
            grads = self.xp.einsum('nij,nik->nkj', self.weights, dq)
        else:
            grads = None
        # compute the residual
        R=self.su.residual(q,
                           self.centroids[:,:2],
                           self.coords[:,:2], 
                           self.edges,
                           self.edge2elem, self.nelem, gradQ=grads)
        return -R/self.areas

    def fd_check(self, Qc, dq):
        """Finite-difference check for Jacobian–vector product."""
        R0 = self.residual(Qc, use_grad=False)       # baseline residual
        R1 = self.residual(Qc + dq, use_grad=False)  # perturbed residual
        return (R1 - R0)                             # approximate J*dq

    def checkJac_fd(self):
        xp=self.xp
        eps=1e-8
        dq_test = xp.random.randn(self.q.shape[0],4)*eps
        dq_test[self.nelem:,...]=0
        Jdq_fd = self.fd_check(self.q,dq_test)
        Ff=self.su.fullJacobianProduct(dq_test,self.q,self.centroids[:,:2],self.coords[:,:2],
                                       self.edges,self.edge2elem, self.nelem)
        Ff=-Ff/self.areas
        # print("Jdq_fd=",Jdq_fd)
        # print("Ff=",Ff)
        print("‖FD - Matvec‖ =", xp.linalg.norm(Jdq_fd[:self.nelem,:] - Ff[:self.nelem,:]))
        
    def jacobian_check(self,q):
        xp=self.xp
        eps=1e-8
        dq_test = xp.random.randn(self.q.shape[0],4)*eps
        dq_test[self.nelem:,...]=0

        Fd=self.su.diagProduct(dq_test,q,self.centroids[:,:2],self.coords[:,:2],
                               self.edges,self.edge2elem, self.nelem)
        Fo=self.su.offDiagProduct(dq_test,q,self.centroids[:,:2],self.coords[:,:2],
                                  self.edges,self.edge2elem,self.nelem)
        Ff=self.su.fullJacobianProduct(dq_test,q,self.centroids[:,:2],self.coords[:,:2],
                                       self.edges,self.edge2elem, self.nelem)
        D=self.su.diagJacobians(q,self.centroids[:,:2],self.coords[:,:2],
                                self.edges,self.edge2elem,self.nelem)
        print("‖(Fd+Fo) - Ff‖ =", xp.linalg.norm((Fd + Fo) - Ff))
        print("‖(Fd - Dq‖ =", xp.linalg.norm(Fd - self.xp.einsum('nij,nj->ni',D,dq_test)))

    def getDiagJacobian(self,dt, factor):
        D=self.su.diagJacobians(self.q,self.centroids[:,:2],self.coords[:,:2],
                                self.edges,self.edge2elem,self.nelem)
        D/=self.areas[:,None]
        alpha=factor/dt
        for i in range(self.nq):
            D[:, i, i] += alpha
        return D

    def getUnsteadyResidual(self, qn, qnn, dt):
        R=self.residual(self.q)
        factor=1.5
        if self.time > dt:
            R -= (3*self.q - 4*qn + qnn)/(2*dt)            
        else:
            R -= (self.q - qn)/dt
            factor=1
        return R, factor
        
    def advance(self,dt,scheme="RK3"):
        self.time+=dt
        if scheme=="ForwardEuler":
            R=self.residual(self.q)
            self.q += R*dt
        elif scheme=="RK3":
            """
            Low-storage RK scheme from dgsand.c
            """
            rk = [0.25, 8/15, 5/12, 3/4]
            # Stage 1
            R = self.residual(self.q)
            self.qstar = self.q + rk[1]*dt*R
            self.q     = self.q + rk[0]*dt*R
            # Stage 2
            R = self.residual(self.qstar)
            self.qstar = self.q + rk[2]*dt*R
            # Stage 3
            R = self.residual(self.qstar)
            self.q = self.q + rk[3]*dt*R
        elif scheme=="SSP-RK3":
            qn = self.q.copy()            
            # --- Stage 1
            R = self.residual(self.q)
            q1 = qn + dt * R            
            # --- Stage 2
            self.q = q1
            R = self.residual(self.q)
            q2 = 0.75 * qn + 0.25 * (q1 + dt * R)            
            # --- Stage 3
            self.q = q2
            R = self.residual(self.q)
            self.q = (1.0/3.0) * qn + (2.0/3.0) * (q2 + dt * R)
<<<<<<< HEAD
        self.applyBC()
        print(f"\t Residual {np.linalg.norm(R)}")
=======
        print(f" Res : {self.xp.linalg.norm(R)}")
>>>>>>> f9379ae4
            
    def linearIterations(self, D, R, nlinear, dq=None):
        dq=self.xp.zeros_like(R)
        for k in range(nlinear):
            if k > 0:
                Fo=self.su.offDiagProduct(dq,self.q,self.centroids[:,:2],self.coords[:,:2],
                                          self.edges,self.edge2elem,self.nelem)
                B = R-Fo/self.areas
            else:
                B = R
            Ddq = self.xp.einsum('nij,nj->ni',D,dq)
            print(f"\t\t linear{k} {self.xp.linalg.norm(B-Ddq)}")
            dq = self.xp.linalg.solve(D, B[..., None])[..., 0]
        return dq

    def shiftTime(self,dt,q,qn,qnn):
        qnn[:]=qn[:]
        qn[:]=q[:]
        self.time+=dt

    def applyBC(self):
        X=self.centroids[self.nelem:,:2]
        bc_q = self.vortex.init_Q(X,x0=10+self.uinf*self.time,y0=5,uinf=self.uinf,vinf=0)
        self.q[self.nelem:,:] = bc_q
        
    def update(self,dq):
        self.q+=dq
        self.applyBC()
        <|MERGE_RESOLUTION|>--- conflicted
+++ resolved
@@ -309,12 +309,8 @@
             self.q = q2
             R = self.residual(self.q)
             self.q = (1.0/3.0) * qn + (2.0/3.0) * (q2 + dt * R)
-<<<<<<< HEAD
         self.applyBC()
         print(f"\t Residual {np.linalg.norm(R)}")
-=======
-        print(f" Res : {self.xp.linalg.norm(R)}")
->>>>>>> f9379ae4
             
     def linearIterations(self, D, R, nlinear, dq=None):
         dq=self.xp.zeros_like(R)
